{% extends "base.html" %}

{% block title %}CVEDB - CVE Analysis Dashboard{% endblock %}

{% block content %}
<style>
    /* Quick select button styling matching CVSS dashboard */
    .quick-select-btn {
        background-color: #f8f9fa;
        border: 1px solid #dee2e6;
        color: #495057;
        padding: 0.375rem 0.75rem;
        margin: 0 0.125rem;
        border-radius: 0.375rem;
        font-size: 0.875rem;
        font-weight: 500;
        cursor: pointer;
        transition: all 0.15s ease-in-out;
    }

    .quick-select-btn.active {
        background-color: #3b82f6 !important;
        color: white !important;
        border-color: #2563eb !important;
    }

    .quick-select-btn:hover {
        background-color: #60a5fa;
        color: white;
        border-color: #3b82f6;
    }
</style>

<!-- Page Header -->
<div class="page-header mb-4 text-center">
    <h1 class="display-4 mb-2">CVEDB</h1>
    <small class="text-muted d-block mb-3">
        Advanced vulnerability intelligence platform delivering comprehensive CVE analytics from 1999 to {{ current_year
        if current_year else '2025' }}
    </small>
    <div class="mt-2">
        <a href="about.html" class="btn btn-outline-secondary btn-sm" style="font-size: 0.875rem;">
            <i class="fas fa-info-circle me-1"></i>Learn More About the Platform
        </a>
        <small class="text-muted d-block mt-1" style="font-size: 0.875rem;">
            Discover data sources, technical architecture, and intelligence capabilities
        </small>
    </div>
</div>

<!-- Statistics Cards -->
<div class="stats-grid">
    <div class="stat-card">
        <div class="stat-number" id="cves-this-year">Loading...</div>
        <div class="stat-label">CVEs This Year</div>
    </div>
    <div class="stat-card">
        <div class="stat-number" id="avg-cves-per-day">Loading...</div>
        <div class="stat-label">Avg CVEs/Day</div>
    </div>
    <div class="stat-card">
        <div class="stat-number" id="growth-rate">Loading...</div>
        <div class="stat-label">YOY Growth</div>
        <div class="stat-detail" id="growth-detail">Loading...</div>
    </div>
    <div class="stat-card">
        <div class="stat-number" id="total-cves">Loading...</div>
        <div class="stat-label">Total CVEs</div>
    </div>
</div>

<!-- Main Chart Section -->
<section class="homepage-chart-section">
    <div class="homepage-chart-card">
        <div class="homepage-chart-header">
            <h4 class="homepage-chart-title">📊 CVE Publications by Year</h4>
            <small class="homepage-chart-subtitle">Historical trend of vulnerability disclosures from 1999 to
                present</small>
        </div>
        <div class="homepage-chart-body">
            <div class="homepage-chart-container">
                <canvas id="cvesByYearChart"></canvas>
            </div>
            <div class="homepage-chart-footer">
                <a href="years.html" class="btn btn-primary btn-sm">View Full Dashboard →</a>
            </div>
        </div>
    </div>
</section>

<!-- Preview Charts Section -->
<section class="homepage-preview-section">

    <!-- Growth Preview -->
    <div class="homepage-chart-card">
        <div class="homepage-chart-header">
            <h4 class="homepage-chart-title">📈 Growth</h4>
            <small class="homepage-chart-subtitle">Year-over-year CVE publication trends and growth analysis</small>
        </div>
        <div class="homepage-chart-body">
            <div class="homepage-chart-container homepage-preview-container">
                <canvas id="growthPreviewChart"></canvas>
            </div>
            <div class="homepage-chart-footer">
                <a href="growth.html" class="btn btn-primary btn-sm">View Full Dashboard →</a>
            </div>
        </div>
    </div>

    <!-- CVSS Interactive Analysis -->
    <div class="homepage-chart-card">
        <div class="homepage-chart-header">
            <h4 class="homepage-chart-title">🎯 CVSS Analysis</h4>
            <small class="homepage-chart-subtitle">Score distribution for <span id="homepageCvssVersionLabel">CVSS
                    v3.1</span></small>

            <!-- Version Selection Buttons -->
            <div class="text-center mt-3">
                <button class="quick-select-btn cvss-version-btn" data-version="v2.0">v2.0</button>
                <button class="quick-select-btn cvss-version-btn" data-version="v3.0">v3.0</button>
                <button class="quick-select-btn active cvss-version-btn" data-version="v3.1">v3.1</button>
                <button class="quick-select-btn cvss-version-btn" data-version="v4.0">v4.0</button>
            </div>
        </div>
        <div class="homepage-chart-body">
            <!-- Score Distribution Only -->
            <div class="chart-container" style="height: 300px;">
                <canvas id="homepageScoreChart"></canvas>
            </div>
            <div class="homepage-chart-footer mt-3">
                <a href="cvss.html" class="btn btn-primary btn-sm">View Full Dashboard →</a>
            </div>
        </div>
    </div>

    <!-- CWE Preview -->
    <div class="homepage-chart-card">
        <div class="homepage-chart-header">
            <h4 class="homepage-chart-title">🔍 CWE</h4>
            <small class="homepage-chart-subtitle">Common Weakness Enumeration patterns and vulnerability types</small>
        </div>
        <div class="homepage-chart-body">
            <div class="homepage-chart-container homepage-preview-container">
                <canvas id="cwePreviewChart"></canvas>
            </div>
            <div class="homepage-chart-footer">
                <a href="cwe.html" class="btn btn-primary btn-sm">View Full Dashboard →</a>
            </div>
        </div>
    </div>

    <!-- CNA Preview -->
    <div class="homepage-chart-card">
        <div class="homepage-chart-header">
            <h4 class="homepage-chart-title">🏢 CNA</h4>
            <small class="homepage-chart-subtitle">CVE Numbering Authority activity and organizational analysis</small>
        </div>
        <div class="homepage-chart-body">
            <div class="homepage-chart-container homepage-preview-container">
                <canvas id="cnaPreviewChart"></canvas>
            </div>
            <div class="homepage-chart-footer">
                <a href="cna.html" class="btn btn-primary btn-sm">View Full Dashboard →</a>
            </div>
        </div>
    </div>

    <!-- CPE Preview -->
    <div class="homepage-chart-card">
        <div class="homepage-chart-header">
            <h4 class="homepage-chart-title">💻 CPE</h4>
            <small class="homepage-chart-subtitle">Common Platform Enumeration and affected technology analysis</small>
        </div>
        <div class="homepage-chart-body">
            <div class="homepage-chart-container homepage-preview-container">
                <canvas id="cpePreviewChart"></canvas>
            </div>
            <div class="homepage-chart-footer">
                <a href="cpe.html" class="btn btn-primary btn-sm">View Full Dashboard →</a>
            </div>
        </div>
    </div>

</section>

<!-- About Section -->
<div class="card feature-card mt-5">
    <div class="card-header bg-primary text-white d-flex justify-content-between align-items-center">
        <h3 class="card-title mb-0">🌐 About CVEDB</h3>
        <a href="about.html" class="btn btn-outline-light btn-sm">Full About Page →</a>
    </div>
    <div class="card-body">
        <!-- Mission Statement Card -->
        <div class="card mb-4 border-0 bg-light">
            <div class="card-body">
                <h6 class="card-title mb-3" style="color: #0d6efd;">🎯 Where Vulnerability Chaos Meets Clarity</h6>
                <p class="mb-0">CVEDB embodies <a href="https://cvedbs.net" target="_blank"
<<<<<<< HEAD
                        class="fw-bold text-decoration-none" style="color: #0d6efd;">CVEDB'</a> mission of
=======
                        class="fw-bold text-decoration-none" style="color: #0d6efd;">RogoLabs'</a> mission of
>>>>>>> 17946d44
                    transforming overwhelming vulnerability data into clear, actionable intelligence that security teams
                    can actually use.</p>
            </div>
        </div>

        <!-- Coverage Statistics Card -->
        <div class="card mb-4 border-0 bg-light">
            <div class="card-body">
                <h6 class="card-title mb-3">📈 Coverage Statistics</h6>
                <div class="row">
                    <div class="col-md-6">
                        <ul class="list-unstyled small">
                            <li class="mb-2">✓ <strong>{{ total_cves|default('287,800+') }} CVE entries</strong> across
                                {{ available_years|length if available_years else '27' }} years (1999-{{ current_year if
                                current_year else '2025' }})</li>
                            <li class="mb-2">✓ <strong>{{ cvss_coverage|default('284,181') }} CVSS scored</strong>
                                vulnerabilities</li>
                        </ul>
                    </div>
                    <div class="col-md-6">
                        <ul class="list-unstyled small">
                            <li class="mb-2">✓ <strong>{{ cwe_coverage|default('206,053') }} CWE classified</strong>
                                weaknesses</li>
                            <li class="mb-2">✓ <strong>{{ cna_count|default('290') }} active CNAs</strong> with
                                attribution data</li>
                        </ul>
                    </div>
                </div>
            </div>
        </div>

        <!-- Platform Features Card -->
        <div class="card border-0 bg-light">
            <div class="card-body">
                <h6 class="card-title mb-3">🚀 Platform Features</h6>
                <div class="row">
                    <div class="col-md-6">
                        <ul class="list-unstyled small">
                            <li class="mb-1">✓ <strong>Real-Time Analytics:</strong> 6-hour automated updates</li>
                            <li class="mb-1">✓ <strong>Intelligence Dashboards:</strong> CNA, CVSS, CWE, Growth</li>
                        </ul>
                    </div>
                    <div class="col-md-6">
                        <ul class="list-unstyled small">
                            <li class="mb-1">✓ <strong>Open Source:</strong> Free access for everyone</li>
                            <li class="mb-1">✓ <strong>Modern Tech:</strong> Python, Chart.js, D3.js</li>
                        </ul>
                    </div>
                </div>
            </div>
        </div>
    </div>
</div>
{% endblock %}

{% block scripts %}
<script>
    // Global CVSS variables removed temporarily

    document.addEventListener('DOMContentLoaded', function () {
        // Wait for Chart.js and CVE_COLORS to be available
        if (typeof Chart === 'undefined' || typeof window.CVE_COLORS === 'undefined') {
            console.error('Chart.js or CVE_COLORS not loaded');
            return;
        }

        // Initialize CVEs by Year Chart
        const ctx = document.getElementById('cvesByYearChart');
        if (ctx) {
            // Sample data - this would be populated by the Python backend
            const yearlyData = {
                labels: [],
                datasets: [{
                    label: 'CVEs Published',
                    data: [],
                    borderColor: window.CVE_COLORS.primary,
                    backgroundColor: window.CVE_COLORS.primaryLight,
                    fill: false,
                    tension: 0.1
                }]
            };

            // Load actual CVE data from JSON files
            const currentYear = new Date().getFullYear();
            const loadPromises = [];

            // Generate years from 1999 to current year and load data
            for (let year = 1999; year <= currentYear; year++) {
                yearlyData.labels.push(year.toString());

                // Load actual CVE data for each year
                const promise = fetch(`data/cve_${year}.json`)
                    .then(response => {
                        if (!response.ok) {
                            console.warn(`No data found for year ${year}`);
                            return { total_cves: 0 };
                        }
                        return response.json();
                    })
                    .then(data => {
                        return { year: year, count: data.total_cves || 0 };
                    })
                    .catch(error => {
                        console.warn(`Error loading data for year ${year}:`, error);
                        return { year: year, count: 0 };
                    });

                loadPromises.push(promise);
            }

            // Wait for all data to load, then create the chart and update stats
            Promise.all(loadPromises).then(results => {
                // Sort results by year to ensure correct order
                results.sort((a, b) => a.year - b.year);

                // Extract the CVE counts in the correct order
                yearlyData.datasets[0].data = results.map(result => result.count);

                // Calculate and update statistics
                updateStatistics(results);

                // Create the chart with real data
                createChart();
            }).catch(error => {
                console.error('Error loading CVE data:', error);
                // Fallback: create chart with empty data and show error in stats
                updateStatisticsError();
                createChart();
            });

            function updateStatistics(results) {
                try {
                    // Calculate total CVEs
                    const totalCves = results.reduce((sum, result) => sum + result.count, 0);
                    document.getElementById('total-cves').textContent = totalCves.toLocaleString();

                    // Calculate CVEs this year (current year)
                    const currentYear = new Date().getFullYear();
                    const currentYearData = results.find(r => r.year === currentYear);
                    const cvesThisYear = currentYearData ? currentYearData.count : 0;
                    document.getElementById('cves-this-year').textContent = cvesThisYear.toLocaleString();

                    // Calculate average CVEs per day (based on current year)
                    const dayOfYear = Math.floor((new Date() - new Date(currentYear, 0, 0)) / (1000 * 60 * 60 * 24));
                    const avgCvesPerDay = cvesThisYear > 0 && dayOfYear > 0 ? (cvesThisYear / dayOfYear).toFixed(1) : '0';
                    document.getElementById('avg-cves-per-day').textContent = avgCvesPerDay;

                    // Calculate YTD growth rate (current year YTD vs same period last year)
                    const prevYearData = results.find(r => r.year === currentYear - 1);
                    const prevYearCount = prevYearData ? prevYearData.count : 0;

                    if (prevYearCount > 0) {
                        // Calculate same period last year (YTD comparison)
                        const dayOfYear = Math.floor((new Date() - new Date(currentYear, 0, 0)) / (1000 * 60 * 60 * 24));
                        const yearProgress = dayOfYear / 365; // Approximate year progress
                        const prevYearYtdEstimate = Math.round(prevYearCount * yearProgress);

                        const growthRate = prevYearYtdEstimate > 0 ? ((cvesThisYear - prevYearYtdEstimate) / prevYearYtdEstimate) * 100 : 0;
                        const growthText = growthRate >= 0 ? `+${growthRate.toFixed(1)}%` : `${growthRate.toFixed(1)}%`;
                        document.getElementById('growth-rate').textContent = growthText;
                        document.getElementById('growth-detail').textContent = `${cvesThisYear.toLocaleString()} vs ${prevYearYtdEstimate.toLocaleString()} (YTD vs Same Period ${currentYear - 1})`;
                    } else {
                        document.getElementById('growth-rate').textContent = 'N/A';
                        document.getElementById('growth-detail').textContent = 'No previous year data';
                    }
                } catch (error) {
                    console.error('Error updating statistics:', error);
                    updateStatisticsError();
                }
            }

            function updateStatisticsError() {
                document.getElementById('total-cves').textContent = 'Error';
                document.getElementById('cves-this-year').textContent = 'Error';
                document.getElementById('avg-cves-per-day').textContent = 'Error';
                document.getElementById('growth-rate').textContent = 'Error';
                document.getElementById('growth-detail').textContent = 'Error loading data';
            }

            function createChart() {
                new Chart(ctx, {
                    type: 'line',
                    data: yearlyData,
                    options: {
                        responsive: true,
                        maintainAspectRatio: false,
                        plugins: {
                            title: {
                                display: true,
                                text: 'CVE Publications by Year',
                                font: {
                                    size: 16,
                                    weight: 'bold'
                                }
                            },
                            legend: {
                                display: false
                            }
                        },
                        scales: {
                            y: {
                                beginAtZero: true,
                                title: {
                                    display: true,
                                    text: 'Number of CVEs'
                                },
                                grid: {
                                    color: 'rgba(0, 0, 0, 0.1)'
                                }
                            },
                            x: {
                                title: {
                                    display: true,
                                    text: 'Year'
                                },
                                grid: {
                                    color: 'rgba(0, 0, 0, 0.1)'
                                }
                            }
                        },
                        elements: {
                            point: {
                                radius: 4,
                                hoverRadius: 6
                            }
                        }
                    }
                });
            }
        }

        // Initialize preview charts with simplified, error-free approach
        initializeSimplePreviewCharts();
    });

    // Simplified preview charts initialization to eliminate JavaScript syntax errors
    function initializeSimplePreviewCharts() {
        // Growth Preview Chart
        initializeGrowthPreview();

        // CVSS Preview Chart (temporarily disabled)
        initializeCvssPreview();

        // CWE Preview Chart
        initializeCwePreview();

        // CNA Preview Chart
        initializeCnaPreview();

        // CPE Preview Chart
        initializeCpePreview();
    }

    function initializeGrowthPreview() {
        const ctx = document.getElementById('growthPreviewChart');
        if (!ctx) return;

        fetch('data/growth_analysis.json')
            .then(response => response.json())
            .then(data => {
                const growthData = data.growth_data || [];
                const currentYear = new Date().getFullYear();
                const filteredData = growthData.filter(item => item.year !== currentYear);

                const labels = filteredData.map(item => item.year.toString());
                const values = filteredData.map(item => item.growth_rate || 0);

                new Chart(ctx, {
                    type: 'line',
                    data: {
                        labels: labels,
                        datasets: [{
                            data: values,
                            borderColor: '#5a9bd4',
                            backgroundColor: 'rgba(90, 155, 212, 0.1)',
                            fill: true,
                            tension: 0.4
                        }]
                    },
                    options: {
                        responsive: true,
                        maintainAspectRatio: false,
                        plugins: { legend: { display: false } },
                        scales: {
                            y: { display: true, grid: { color: 'rgba(0,0,0,0.1)' } },
                            x: { display: true, grid: { color: 'rgba(0,0,0,0.1)' } }
                        }
                    }
                });
            })
            .catch(error => {
                console.error('Growth preview error:', error);
                ctx.parentElement.innerHTML = '<div class="text-center text-muted py-4"><small>Preview unavailable</small></div>';
            });
    }

    // Global variables for CVSS preview chart
    let cvssPreviewChart = null;
    let cvssPreviewData = null;
    let currentCvssVersion = 'v3.1';

    function initializeCvssPreview() {
        const ctx = document.getElementById('homepageScoreChart');
        if (!ctx) return;

        fetch('data/cvss_analysis.json')
            .then(response => response.json())
            .then(data => {
                cvssPreviewData = data;

                // Initialize chart with default version (v3.1)
                updateCvssPreviewChart('v3.1');

                // Add event listeners for version buttons
                const versionButtons = document.querySelectorAll('.cvss-version-btn');
                versionButtons.forEach(button => {
                    button.addEventListener('click', function () {
                        const version = this.getAttribute('data-version');
                        updateCvssPreviewChart(version);

                        // Update button states
                        versionButtons.forEach(btn => {
                            btn.classList.remove('active');
                        });
                        this.classList.add('active');

                        // Update version label
                        const versionLabel = document.getElementById('homepageCvssVersionLabel');
                        if (versionLabel) {
                            versionLabel.textContent = `CVSS ${version}`;
                        }
                    });
                });
            })
            .catch(error => {
                console.error('CVSS preview error:', error);
                ctx.parentElement.innerHTML = '<div class="text-center text-muted py-4"><small>Preview unavailable</small></div>';
            });
    }

    function updateCvssPreviewChart(version) {
        const ctx = document.getElementById('homepageScoreChart');
        if (!ctx || !cvssPreviewData) return;

        currentCvssVersion = version;

        // Get score data for the selected version
        const versionScores = cvssPreviewData.score_distribution[version] || {};
        const scoreBins = {};

        // Create 1-point score bins for the selected version
        Object.entries(versionScores).forEach(([score, count]) => {
            const scoreFloat = parseFloat(score);
            let bin;

            // Create 1-point score bins (0-0.99, 1.0-1.99, etc.)
            if (scoreFloat >= 10.0) bin = '10.0';
            else if (scoreFloat >= 9.0) bin = '9.0-9.9';
            else if (scoreFloat >= 8.0) bin = '8.0-8.9';
            else if (scoreFloat >= 7.0) bin = '7.0-7.9';
            else if (scoreFloat >= 6.0) bin = '6.0-6.9';
            else if (scoreFloat >= 5.0) bin = '5.0-5.9';
            else if (scoreFloat >= 4.0) bin = '4.0-4.9';
            else if (scoreFloat >= 3.0) bin = '3.0-3.9';
            else if (scoreFloat >= 2.0) bin = '2.0-2.9';
            else if (scoreFloat >= 1.0) bin = '1.0-1.9';
            else bin = '0.0-0.9';

            scoreBins[bin] = (scoreBins[bin] || 0) + count;
        });

        // Display all bins in sequential order from 0-10
        const orderedBins = ['0.0-0.9', '1.0-1.9', '2.0-2.9', '3.0-3.9', '4.0-4.9',
            '5.0-5.9', '6.0-6.9', '7.0-7.9', '8.0-8.9', '9.0-9.9', '10.0'];

        const labels = orderedBins;
        const values = orderedBins.map(bin => scoreBins[bin] || 0);

        // Light blue/gray color palette matching CVEDB design (11 bins)
        const colors = [
            '#d6e7f5', // Lightest blue (0.0-0.9)
            '#c8dff0', // Very light blue (1.0-1.9)
            '#b9d7eb', // Light blue (2.0-2.9)
            '#aacfe6', // Light-medium blue (3.0-3.9)
            '#9bc7e1', // Medium blue (4.0-4.9)
            '#8cbfdc', // Medium-dark blue (5.0-5.9)
            '#7db7d7', // Dark blue (6.0-6.9)
            '#6eafd2', // Darker blue (7.0-7.9)
            '#5fa7cd', // Very dark blue (8.0-8.9)
            '#509fc8', // Darkest blue (9.0-9.9)
            '#4197c3'  // Deepest blue (10.0)
        ];

        // Destroy existing chart if it exists
        if (cvssPreviewChart) {
            cvssPreviewChart.destroy();
        }

        // Create new chart
        cvssPreviewChart = new Chart(ctx, {
            type: 'bar',
            data: {
                labels: labels,
                datasets: [{
                    data: values,
                    backgroundColor: colors,
                    borderColor: colors,
                    borderWidth: 1
                }]
            },
            options: {
                responsive: true,
                maintainAspectRatio: false,
                plugins: {
                    legend: { display: false }
                },
                scales: {
                    y: {
                        display: true,
                        grid: { color: 'rgba(0,0,0,0.1)' },
                        title: {
                            display: true,
                            text: 'CVE Count',
                            font: { size: 10 }
                        }
                    },
                    x: {
                        display: true,
                        grid: { color: 'rgba(0,0,0,0.1)' },
                        title: {
                            display: true,
                            text: 'CVSS Score Range',
                            font: { size: 10 }
                        }
                    }
                }
            }
        });
    }

    function initializeCwePreview() {
        const ctx = document.getElementById('cwePreviewChart');
        if (!ctx) return;

        fetch('data/cwe_analysis.json')
            .then(response => response.json())
            .then(data => {
                const cweData = data.top_cwes || [];
                const topCWEs = cweData.slice(0, 5);
                const labels = topCWEs.map(item => `CWE-${item.id}`);
                const values = topCWEs.map(item => item.count);

                new Chart(ctx, {
                    type: 'bar',
                    data: {
                        labels: labels,
                        datasets: [{
                            data: values,
                            backgroundColor: ['#a8c8ec', '#9bc7e1', '#8cbfdc', '#7db7d7', '#6eafd2'],
                            borderColor: ['#9bc7e1', '#8cbfdc', '#7db7d7', '#6eafd2', '#5fa7cd'],
                            borderWidth: 1
                        }]
                    },
                    options: {
                        responsive: true,
                        maintainAspectRatio: false,
                        plugins: { legend: { display: false } },
                        scales: {
                            y: { display: true, grid: { color: 'rgba(0,0,0,0.1)' } },
                            x: { display: true, grid: { color: 'rgba(0,0,0,0.1)' } }
                        }
                    }
                });
            })
            .catch(error => {
                console.error('CWE preview error:', error);
                ctx.parentElement.innerHTML = '<div class="text-center text-muted py-4"><small>Preview unavailable</small></div>';
            });
    }

    function initializeCnaPreview() {
        const ctx = document.getElementById('cnaPreviewChart');
        if (!ctx) return;

        fetch('data/cna_analysis.json')
            .then(response => response.json())
            .then(data => {
                const cnaData = data.cna_assigners || [];
                const topCNAs = cnaData.slice(0, 5);
                const labels = topCNAs.map(item => item.name.length > 15 ? item.name.substring(0, 15) + '...' : item.name);
                const values = topCNAs.map(item => item.count);

                new Chart(ctx, {
                    type: 'bar',
                    data: {
                        labels: labels,
                        datasets: [{
                            data: values,
                            backgroundColor: ['#a8c8ec', '#9bc7e1', '#8cbfdc', '#7db7d7', '#6eafd2'],
                            borderColor: ['#9bc7e1', '#8cbfdc', '#7db7d7', '#6eafd2', '#5fa7cd'],
                            borderWidth: 1
                        }]
                    },
                    options: {
                        responsive: true,
                        maintainAspectRatio: false,
                        indexAxis: 'y',
                        plugins: { legend: { display: false } },
                        scales: {
                            y: { display: true, grid: { color: 'rgba(0,0,0,0.1)' } },
                            x: { display: true, grid: { color: 'rgba(0,0,0,0.1)' } }
                        }
                    }
                });
            })
            .catch(error => {
                console.error('CNA preview error:', error);
                ctx.parentElement.innerHTML = '<div class="text-center text-muted py-4"><small>Preview unavailable</small></div>';
            });
    }

    function initializeCpePreview() {
        const ctx = document.getElementById('cpePreviewChart');
        if (!ctx) return;

        fetch('data/cpe_analysis.json')
            .then(response => response.json())
            .then(data => {
                const cpeData = data.top_cpes || [];
                const topCPEs = cpeData.slice(0, 5);
                const labels = topCPEs.map(item => item.vendor.length > 12 ? item.vendor.substring(0, 12) + '...' : item.vendor);
                const values = topCPEs.map(item => item.count);

                new Chart(ctx, {
                    type: 'bar',
                    data: {
                        labels: labels,
                        datasets: [{
                            data: values,
                            backgroundColor: ['#a8c8ec', '#9bc7e1', '#8cbfdc', '#7db7d7', '#6eafd2'],
                            borderColor: ['#9bc7e1', '#8cbfdc', '#7db7d7', '#6eafd2', '#5fa7cd'],
                            borderWidth: 1
                        }]
                    },
                    options: {
                        responsive: true,
                        maintainAspectRatio: false,
                        plugins: { legend: { display: false } },
                        scales: {
                            y: { display: true, grid: { color: 'rgba(0,0,0,0.1)' } },
                            x: { display: true, grid: { color: 'rgba(0,0,0,0.1)' } }
                        }
                    }
                });
            })
            .catch(error => {
                console.error('CPE preview error:', error);
                ctx.parentElement.innerHTML = '<div class="text-center text-muted py-4"><small>Preview unavailable</small></div>';
            });
    }

    // CVSS functionality is handled inline in the initializeCvssPreview function above

</script>
{% endblock %}<|MERGE_RESOLUTION|>--- conflicted
+++ resolved
@@ -194,12 +194,8 @@
         <div class="card mb-4 border-0 bg-light">
             <div class="card-body">
                 <h6 class="card-title mb-3" style="color: #0d6efd;">🎯 Where Vulnerability Chaos Meets Clarity</h6>
-                <p class="mb-0">CVEDB embodies <a href="https://cvedbs.net" target="_blank"
-<<<<<<< HEAD
+                <p class="mb-0">CVEDB embodies <a href="https://cvedb.github.io" target="_blank"
                         class="fw-bold text-decoration-none" style="color: #0d6efd;">CVEDB'</a> mission of
-=======
-                        class="fw-bold text-decoration-none" style="color: #0d6efd;">RogoLabs'</a> mission of
->>>>>>> 17946d44
                     transforming overwhelming vulnerability data into clear, actionable intelligence that security teams
                     can actually use.</p>
             </div>
