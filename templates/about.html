{% extends "base.html" %}

{% block title %}About CVEDB - Vulnerability Intelligence Platform{% endblock %}

{% block content %}
<style>
    /* About page specific styling */
    .hero-section {
        background: linear-gradient(135deg, #667eea 0%, #764ba2 100%);
        color: white;
        padding: 4rem 0;
        margin-bottom: 2rem;
        border-radius: 1rem;
    }

    .feature-card {
        border: none;
        box-shadow: 0 4px 6px rgba(0, 0, 0, 0.1);
        transition: transform 0.2s ease, box-shadow 0.2s ease;
        height: 100%;
    }

    .feature-card:hover {
        transform: translateY(-2px);
        box-shadow: 0 8px 15px rgba(0, 0, 0, 0.15);
    }

    .feature-icon {
        font-size: 2.5rem;
        margin-bottom: 1rem;
        display: block;
    }

    .stats-highlight {
        background: linear-gradient(45deg, #f8f9fa, #e9ecef);
        border-left: 4px solid #0d6efd;
        padding: 1.5rem;
        border-radius: 0.5rem;
        margin: 1rem 0;
    }

    .tech-badge {
        display: inline-block;
        background: #e7f3ff;
        color: #0d6efd;
        padding: 0.25rem 0.75rem;
        border-radius: 1rem;
        font-size: 0.875rem;
        font-weight: 500;
        margin: 0.25rem 0.25rem 0.25rem 0;
    }

    .section-divider {
        height: 2px;
        background: linear-gradient(90deg, transparent, #dee2e6, transparent);
        margin: 3rem 0;
        border: none;
    }
</style>

<!-- Page Header -->
<div class="page-header mb-4 text-center">
    <h1 class="display-4 mb-2">About CVEDB</h1>
    <span class="text-muted d-block mb-3">Technical documentation and platform architecture</span>
</div>

<!-- Platform Overview -->
<div class="card feature-card mb-5">
    <div class="card-header bg-primary text-white">
        <h3 class="card-title mb-0">🌐 Platform Mission & Capabilities</h3>
    </div>
    <div class="card-body">
        <div class="alert alert-info"
            style="background-color: rgba(13, 110, 253, 0.1); border: 1px solid rgba(13, 110, 253, 0.2); border-radius: 1rem; padding: 2rem; margin-bottom: 2rem;">
            <div class="text-center mb-4">
                <h3 class="display-6 fw-bold mb-3" style="color: #0d6efd;">🎯 Where Vulnerability Chaos Meets Clarity
                </h3>
                <div style="width: 60px; height: 3px; background: #0d6efd; margin: 0 auto; border-radius: 2px;"></div>
            </div>
            <p class="lead mb-4" style="font-size: 1.1rem; line-height: 1.7; color: #495057; font-weight: 400;">CVEDB
                embodies <a href="https://cvedbs.net" target="_blank" class="fw-bold text-decoration-none"
<<<<<<< HEAD
                    style="color: #0d6efd;">CVEDB'</a> core mission of transforming overwhelming vulnerability data
=======
                    style="color: #0d6efd;">RogoLabs'</a> core mission of transforming overwhelming vulnerability data
>>>>>>> 17946d44
                into clear, actionable intelligence that security teams can actually use.</p>
            <p class="mb-0" style="font-size: 1rem; line-height: 1.6; color: #6c757d;">Built on the principle that the
                best security happens when practical tools are shared freely with the community, this platform cuts
                through the noise of endless CVE feeds to help security professionals <strong
                    style="color: #495057;">perceive what matters</strong>, <strong style="color: #495057;">prioritize
                    what's critical</strong>, and <strong style="color: #495057;">protect what counts</strong>. No
                vendor lock-in, no hidden costs—just effective, open-source vulnerability intelligence for everyone.</p>
        </div>

        <div class="row mb-4">
            <div class="col-lg-4 mb-4">
                <div class="card h-100 border-0 bg-light text-center">
                    <div class="card-body">
                        <span class="feature-icon">📊</span>
                        <h5 class="card-title">Real-Time Analytics</h5>
                        <p class="card-text">Live vulnerability intelligence with automated 6-hour refresh cycles and
                            comprehensive statistical analysis.</p>
                    </div>
                </div>
            </div>
            <div class="col-lg-4 mb-4">
                <div class="card h-100 border-0 bg-light text-center">
                    <div class="card-body">
                        <span class="feature-icon">🔍</span>
                        <h5 class="card-title">Deep Insights</h5>
                        <p class="card-text">Advanced CVSS analysis, CNA intelligence, CWE patterns, and growth trend
                            identification across 27 years of data.</p>
                    </div>
                </div>
            </div>
            <div class="col-lg-4 mb-4">
                <div class="card h-100 border-0 bg-light text-center">
                    <div class="card-body">
                        <span class="feature-icon">🚀</span>
                        <h5 class="card-title">Free & Open</h5>
                        <p class="card-text">Completely free platform democratizing cybersecurity intelligence for
                            professionals, researchers, and organizations.</p>
                    </div>
                </div>
            </div>
        </div>
    </div>
</div>

<hr class="section-divider">

<!-- Technical Architecture -->
<div class="card feature-card mb-5">
    <div class="card-header bg-primary text-white">
        <h3 class="card-title mb-0">🏗️ Technical Architecture</h3>
    </div>
    <div class="card-body">
        <div class="stats-highlight mb-4">
            <h5 class="mb-3">🔧 Core Technology Stack</h5>
            <div class="mb-3">
                <span class="tech-badge">Python 3.9+</span>
                <span class="tech-badge">Pandas</span>
                <span class="tech-badge">NumPy</span>
                <span class="tech-badge">Bootstrap 5</span>
                <span class="tech-badge">Chart.js</span>
                <span class="tech-badge">D3.js</span>
                <span class="tech-badge">Jinja2</span>
                <span class="tech-badge">GitHub Pages</span>
            </div>
        </div>

        <div class="row mb-4">
            <div class="col-lg-6 mb-4">
                <div class="card h-100 border-0 bg-light">
                    <div class="card-body">
                        <h5 class="card-title">📊 Data Sources</h5>
                        <ul class="list-unstyled">
                            <li class="mb-2"><strong>Primary:</strong> NIST National Vulnerability Database (NVD)</li>
                            <li class="mb-2"><strong>Secondary:</strong> CVE Project V5 Repository</li>
                            <li class="mb-2"><strong>Coverage:</strong> 287,800+ CVEs across 27 years</li>
                            <li class="mb-0"><strong>Validation:</strong> Multi-source cross-verification</li>
                        </ul>
                    </div>
                </div>
            </div>
            <div class="col-lg-6 mb-4">
                <div class="card h-100 border-0 bg-light">
                    <div class="card-body">
                        <h5 class="card-title">⚙️ Processing Engine</h5>
                        <ul class="list-unstyled">
                            <li class="mb-2"><strong>Architecture:</strong> Static site generation</li>
                            <li class="mb-2"><strong>Analytics:</strong> Advanced statistical computation</li>
                            <li class="mb-2"><strong>Storage:</strong> Optimized JSON serialization</li>
                            <li class="mb-0"><strong>Updates:</strong> Automated 6-hour refresh cycles</li>
                        </ul>
                    </div>
                </div>
            </div>
        </div>

        <div class="stats-highlight">
            <h5 class="mb-3">📈 Statistical Analysis Framework</h5>
            <div class="row">
                <div class="col-md-6">
                    <ul class="list-unstyled">
                        <li class="mb-2">✓ <strong>Temporal Analysis:</strong> Time-series decomposition and trend
                            identification</li>
                        <li class="mb-2">✓ <strong>Distribution Analysis:</strong> CVSS score distributions and outlier
                            detection</li>
                    </ul>
                </div>
                <div class="col-md-6">
                    <ul class="list-unstyled">
                        <li class="mb-2">✓ <strong>Correlation Analysis:</strong> CWE-CVSS relationships and
                            vulnerability clustering</li>
                        <li class="mb-2">✓ <strong>Predictive Modeling:</strong> Growth forecasting and pattern
                            prediction</li>
                    </ul>
                </div>
            </div>
        </div>
    </div>
</div>

<!-- Data Quality & Coverage -->
<div class="card feature-card mb-5">
    <div class="card-header bg-success text-white">
        <h3 class="card-title mb-0">📊 Data Quality & Coverage</h3>
    </div>
    <div class="card-body">
        <div class="stats-highlight mb-4">
            <h5 class="mb-3">📈 Coverage Statistics</h5>
            <div class="row">
                <div class="col-md-6">
                    <ul class="list-unstyled">
                        <li class="mb-2">✓ <strong>{{ total_cves|default('287,800+') }} CVE entries</strong> across {{
                            available_years|length if available_years else '27' }} years (1999-{{ current_year if
                            current_year else '2025' }})</li>
                        <li class="mb-2">✓ <strong>{{ cvss_coverage|default('284,181') }} CVSS scored</strong>
                            vulnerabilities</li>
                    </ul>
                </div>
                <div class="col-md-6">
                    <ul class="list-unstyled">
                        <li class="mb-2">✓ <strong>{{ cwe_coverage|default('206,053') }} CWE classified</strong>
                            weaknesses</li>
                        <li class="mb-2">✓ <strong>{{ total_cnas|default('290') }} active CNAs</strong> with attribution
                            data</li>
                    </ul>
                </div>
            </div>
        </div>

        <div class="row mb-4">
            <div class="col-lg-4 mb-4">
                <div class="card h-100 border-0 bg-light">
                    <div class="card-body">
                        <h5 class="card-title">🎯 Dataset Completeness</h5>
                        <ul class="list-unstyled">
                            <li class="mb-2"><strong>Comprehensive:</strong> Complete historical dataset</li>
                            <li class="mb-2"><strong>Current:</strong> Real-time updates every 6 hours</li>
                            <li class="mb-2"><strong>Validated:</strong> Multi-source cross-verification</li>
                            <li class="mb-0"><strong>Accurate:</strong> 100% CNA classification accuracy</li>
                        </ul>
                    </div>
                </div>
            </div>
            <div class="col-lg-4 mb-4">
                <div class="card h-100 border-0 bg-light">
                    <div class="card-body">
                        <h5 class="card-title">🔍 Data Validation</h5>
                        <ul class="list-unstyled">
                            <li class="mb-2"><strong>Integrity:</strong> Automated consistency checks</li>
                            <li class="mb-2"><strong>Quality:</strong> Real-time freshness indicators</li>
                            <li class="mb-2"><strong>Reliability:</strong> Graceful error handling</li>
                            <li class="mb-0"><strong>Precision:</strong> Statistical accuracy controls</li>
                        </ul>
                    </div>
                </div>
            </div>
            <div class="col-lg-4 mb-4">
                <div class="card h-100 border-0 bg-light">
                    <div class="card-body">
                        <h5 class="card-title">⚡ Processing Speed</h5>
                        <ul class="list-unstyled">
                            <li class="mb-2"><strong>Optimized:</strong> High-performance data structures</li>
                            <li class="mb-2"><strong>Cached:</strong> Smart caching mechanisms</li>
                            <li class="mb-2"><strong>Scalable:</strong> Modular analysis pipeline</li>
                            <li class="mb-0"><strong>Efficient:</strong> Compressed JSON serialization</li>
                        </ul>
                    </div>
                </div>
            </div>
        </div>
    </div>
</div>

<hr class="section-divider">

<!-- Technical Implementation -->
<div class="card feature-card mb-5">
    <div class="card-header bg-info text-white">
        <h3 class="card-title mb-0">⚙️ Technical Implementation</h3>
    </div>
    <div class="card-body">
        <div class="stats-highlight mb-4">
            <h5 class="mb-3">🏗️ Architecture Overview</h5>
            <div class="row">
                <div class="col-md-6">
                    <ul class="list-unstyled">
                        <li class="mb-2">✓ <strong>Static Site Generation</strong> with Python 3.9+ backend</li>
                        <li class="mb-2">✓ <strong>7 Analysis Modules</strong> for comprehensive intelligence</li>
                    </ul>
                </div>
                <div class="col-md-6">
                    <ul class="list-unstyled">
                        <li class="mb-2">✓ <strong>6 Intelligence Dashboards</strong> with interactive visualizations
                        </li>
                        <li class="mb-2">✓ <strong>Automated 6-hour</strong> refresh cycles</li>
                    </ul>
                </div>
            </div>
        </div>

        <div class="row mb-4">
            <div class="col-lg-6 mb-4">
                <div class="card h-100 border-0 bg-light">
                    <div class="card-body">
                        <h5 class="card-title">🐍 Backend Architecture</h5>
                        <ul class="list-unstyled">
                            <li class="mb-2"><strong>Python 3.9+:</strong> Type hints and modern features</li>
                            <li class="mb-2"><strong>Pandas/NumPy:</strong> Statistical computation engine</li>
                            <li class="mb-2"><strong>Modular Pipeline:</strong> Dependency-managed analysis</li>
                            <li class="mb-0"><strong>Performance:</strong> Optimized data structures</li>
                        </ul>
                    </div>
                </div>
            </div>
            <div class="col-lg-6 mb-4">
                <div class="card h-100 border-0 bg-light">
                    <div class="card-body">
                        <h5 class="card-title">🎨 Frontend Technology</h5>
                        <ul class="list-unstyled">
                            <li class="mb-2"><strong>Bootstrap 5:</strong> Responsive design system</li>
                            <li class="mb-2"><strong>Chart.js/D3.js:</strong> Interactive visualizations</li>
                            <li class="mb-2"><strong>Vanilla JS:</strong> Modern ES6+ features</li>
                            <li class="mb-0"><strong>Mobile-First:</strong> Responsive breakpoints</li>
                        </ul>
                    </div>
                </div>
            </div>
        </div>
    </div>
</div>

<hr class="section-divider">

<!-- Intelligence Dashboard Specifications -->
<div class="card feature-card mb-5">
    <div class="card-header bg-warning text-dark">
        <h3 class="card-title mb-0">🎛️ Intelligence Dashboard Suite</h3>
    </div>
    <div class="card-body">
        <div class="stats-highlight mb-4">
            <h5 class="mb-3">📊 Dashboard Overview</h5>
            <p class="mb-3">CVEDB provides six specialized intelligence dashboards, each implementing advanced
                analytical methodologies for comprehensive vulnerability intelligence:</p>
            <div class="row">
                <div class="col-md-6">
                    <ul class="list-unstyled">
                        <li class="mb-2">✓ <strong>CNA Intelligence:</strong> 290 active numbering authorities</li>
                        <li class="mb-2">✓ <strong>CVSS Analysis:</strong> Multi-version score distribution</li>
                        <li class="mb-2">✓ <strong>CWE Classification:</strong> 68 unique weakness types</li>
                    </ul>
                </div>
                <div class="col-md-6">
                    <ul class="list-unstyled">
                        <li class="mb-2">✓ <strong>CPE Technology:</strong> Vendor and platform analysis</li>
                        <li class="mb-2">✓ <strong>Growth Intelligence:</strong> 27 years of trend analysis</li>
                        <li class="mb-2">✓ <strong>Calendar Heatmap:</strong> Daily publication patterns</li>
                    </ul>
                </div>
            </div>
        </div>

        <div class="row mb-4">
            <div class="col-lg-4 mb-4">
                <div class="card h-100 border-0 bg-light">
                    <div class="card-body">
                        <h5 class="card-title">🏢 <a href="/cna.html" class="text-decoration-none">CNA Intelligence</a>
                        </h5>
                        <ul class="list-unstyled">
                            <li class="mb-2"><strong>Source:</strong> CVE Project V5 Repository</li>
                            <li class="mb-2"><strong>Accuracy:</strong> 100% classification via authoritative data</li>
                            <li class="mb-0"><strong>Analysis:</strong> Activity patterns and quality metrics</li>
                        </ul>
                    </div>
                </div>
            </div>
            <div class="col-lg-4 mb-4">
                <div class="card h-100 border-0 bg-light">
                    <div class="card-body">
                        <h5 class="card-title">🎯 <a href="/cvss.html" class="text-decoration-none">CVSS Analysis</a>
                        </h5>
                        <ul class="list-unstyled">
                            <li class="mb-2"><strong>Versions:</strong> v2.0, v3.0, v3.1, v4.0 support</li>
                            <li class="mb-2"><strong>Precision:</strong> 0.1-point score accuracy</li>
                            <li class="mb-0"><strong>Coverage:</strong> 284,181 scored vulnerabilities</li>
                        </ul>
                    </div>
                </div>
            </div>
            <div class="col-lg-4 mb-4">
                <div class="card h-100 border-0 bg-light">
                    <div class="card-body">
                        <h5 class="card-title">🔍 <a href="/cwe.html" class="text-decoration-none">CWE Intelligence</a>
                        </h5>
                        <ul class="list-unstyled">
                            <li class="mb-2"><strong>Taxonomy:</strong> MITRE CWE classification</li>
                            <li class="mb-2"><strong>Coverage:</strong> 206,053 classified CVEs</li>
                            <li class="mb-0"><strong>Analysis:</strong> Weakness pattern identification</li>
                        </ul>
                    </div>
                </div>
            </div>
        </div>

        <div class="row mb-4">
            <div class="col-lg-4 mb-4">
                <div class="card h-100 border-0 bg-light">
                    <div class="card-body">
                        <h5 class="card-title">💻 <a href="/cpe.html" class="text-decoration-none">CPE Technology</a>
                        </h5>
                        <ul class="list-unstyled">
                            <li class="mb-2"><strong>Format:</strong> CPE 2.3 platform identifiers</li>
                            <li class="mb-2"><strong>Analysis:</strong> Vendor risk assessment</li>
                            <li class="mb-0"><strong>Impact:</strong> Technology vulnerability density</li>
                        </ul>
                    </div>
                </div>
            </div>
            <div class="col-lg-4 mb-4">
                <div class="card h-100 border-0 bg-light">
                    <div class="card-body">
                        <h5 class="card-title">📈 <a href="/growth.html" class="text-decoration-none">Growth
                                Intelligence</a></h5>
                        <ul class="list-unstyled">
                            <li class="mb-2"><strong>Modeling:</strong> Year-over-year growth analysis</li>
                            <li class="mb-2"><strong>Methods:</strong> 3-year moving averages</li>
                            <li class="mb-0"><strong>Precision:</strong> Day-of-year YTD calculations</li>
                        </ul>
                    </div>
                </div>
            </div>
            <div class="col-lg-4 mb-4">
                <div class="card h-100 border-0 bg-light">
                    <div class="card-body">
                        <h5 class="card-title">📅 <a href="/calendar.html" class="text-decoration-none">Calendar
                                Heatmap</a></h5>
                        <ul class="list-unstyled">
                            <li class="mb-2"><strong>Engine:</strong> Custom D3.js visualization</li>
                            <li class="mb-2"><strong>Data:</strong> 7,658 days of historical data</li>
                            <li class="mb-0"><strong>Features:</strong> Interactive year navigation</li>
                        </ul>
                    </div>
                </div>
            </div>
        </div>
    </div>
</div>

<hr class="section-divider">

<!-- Data Access & Export Capabilities -->
<div class="card feature-card mb-5">
    <div class="card-header bg-secondary text-white">
        <h3 class="card-title mb-0">📡 Data Access & Export Capabilities</h3>
    </div>
    <div class="card-body">
        <div class="stats-highlight mb-4">
            <h5 class="mb-3">📊 Export & Integration</h5>
            <div class="row">
                <div class="col-md-6">
                    <ul class="list-unstyled">
                        <li class="mb-2">✓ <strong>CSV/JSON Export:</strong> Multiple format support with UTF-8 encoding
                        </li>
                        <li class="mb-2">✓ <strong>Real-time Access:</strong> Direct JSON endpoint integration</li>
                    </ul>
                </div>
                <div class="col-md-6">
                    <ul class="list-unstyled">
                        <li class="mb-2">✓ <strong>6-hour Updates:</strong> Automated refresh cycles with timestamps
                        </li>
                        <li class="mb-2">✓ <strong>99.9% Uptime:</strong> Enterprise-grade availability</li>
                    </ul>
                </div>
            </div>
        </div>

        <div class="row mb-4">
            <div class="col-lg-4 mb-4">
                <div class="card h-100 border-0 bg-light">
                    <div class="card-body">
                        <h5 class="card-title">📊 Export Formats</h5>
                        <ul class="list-unstyled">
                            <li class="mb-2"><strong>CSV:</strong> Tabular data with proper delimiters</li>
                            <li class="mb-2"><strong>JSON:</strong> Structured data with nested objects</li>
                            <li class="mb-2"><strong>Bulk Downloads:</strong> Complete dataset exports</li>
                            <li class="mb-0"><strong>Filtered:</strong> Subset data extraction</li>
                        </ul>
                    </div>
                </div>
            </div>
            <div class="col-lg-4 mb-4">
                <div class="card h-100 border-0 bg-light">
                    <div class="card-body">
                        <h5 class="card-title">🔄 Data Freshness</h5>
                        <ul class="list-unstyled">
                            <li class="mb-2"><strong>Updates:</strong> 6-hour automated cycles</li>
                            <li class="mb-2"><strong>Timestamps:</strong> Precise freshness indicators</li>
                            <li class="mb-2"><strong>Detection:</strong> Incremental delta processing</li>
                            <li class="mb-0"><strong>Validation:</strong> Automated consistency checks</li>
                        </ul>
                    </div>
                </div>
            </div>
            <div class="col-lg-4 mb-4">
                <div class="card h-100 border-0 bg-light">
                    <div class="card-body">
                        <h5 class="card-title">🔗 Integration</h5>
                        <ul class="list-unstyled">
                            <li class="mb-2"><strong>REST-like:</strong> Direct JSON file access</li>
                            <li class="mb-2"><strong>CORS:</strong> Cross-origin resource sharing</li>
                            <li class="mb-2"><strong>Caching:</strong> HTTP optimization headers</li>
                            <li class="mb-0"><strong>Security:</strong> HTTPS-only with headers</li>
                        </ul>
                    </div>
                </div>
            </div>
        </div>
    </div>
</div>

<hr class="section-divider">

<!-- Statistical Methodology & Scoring -->
<div class="card feature-card mb-5">
    <div class="card-header bg-dark text-white">
        <h3 class="card-title mb-0">🧮 Statistical Methodology & Scoring</h3>
    </div>
    <div class="card-body">
        <div class="stats-highlight mb-4">
            <h5 class="mb-3">📊 Analytical Rigor</h5>
            <div class="row">
                <div class="col-md-6">
                    <ul class="list-unstyled">
                        <li class="mb-2">✓ <strong>Advanced Statistics:</strong> Descriptive and inferential analysis
                        </li>
                        <li class="mb-2">✓ <strong>Multi-version CVSS:</strong> Precision score extraction and mapping
                        </li>
                    </ul>
                </div>
                <div class="col-md-6">
                    <ul class="list-unstyled">
                        <li class="mb-2">✓ <strong>Validation Framework:</strong> Cross-source integrity checks</li>
                        <li class="mb-2">✓ <strong>Transparency:</strong> Reproducible methodologies</li>
                    </ul>
                </div>
            </div>
        </div>

        <div class="row mb-4">
            <div class="col-lg-4 mb-4">
                <div class="card h-100 border-0 bg-light">
                    <div class="card-body">
                        <h5 class="card-title">📊 Statistical Methods</h5>
                        <ul class="list-unstyled">
                            <li class="mb-2"><strong>Descriptive:</strong> Mean, median, standard deviation</li>
                            <li class="mb-2"><strong>Distribution:</strong> Histogram binning, percentiles</li>
                            <li class="mb-2"><strong>Trend Analysis:</strong> Regression, moving averages</li>
                            <li class="mb-0"><strong>Time Series:</strong> Pattern identification</li>
                        </ul>
                    </div>
                </div>
            </div>
            <div class="col-lg-4 mb-4">
                <div class="card h-100 border-0 bg-light">
                    <div class="card-body">
                        <h5 class="card-title">🎯 Scoring Algorithms</h5>
                        <ul class="list-unstyled">
                            <li class="mb-2"><strong>CVSS Parsing:</strong> Multi-version extraction</li>
                            <li class="mb-2"><strong>Severity Mapping:</strong> Version-specific thresholds</li>
                            <li class="mb-2"><strong>Normalization:</strong> Cross-version standardization</li>
                            <li class="mb-0"><strong>Quality Metrics:</strong> Completeness indicators</li>
                        </ul>
                    </div>
                </div>
            </div>
            <div class="col-lg-4 mb-4">
                <div class="card h-100 border-0 bg-light">
                    <div class="card-body">
                        <h5 class="card-title">✓ Validation Framework</h5>
                        <ul class="list-unstyled">
                            <li class="mb-2"><strong>Data Integrity:</strong> Cross-source validation</li>
                            <li class="mb-2"><strong>Statistical:</strong> Outlier detection</li>
                            <li class="mb-2"><strong>Temporal:</strong> Chronological consistency</li>
                            <li class="mb-0"><strong>Quality Scoring:</strong> Confidence intervals</li>
                        </ul>
                    </div>
                </div>
            </div>
        </div>

        <div class="alert alert-info">
            <h6><strong>Transparency Note:</strong></h6>
            <p class="mb-0">All statistical calculations, data processing methodologies, and scoring algorithms used in
                CVEDB are designed for transparency and reproducibility. The platform prioritizes accuracy,
                consistency, and scientific rigor in vulnerability intelligence analysis.</p>
        </div>
    </div>
</div>
</ul>
</div>
</div>
</div>
<div class="col-md-6">
    <div class="card h-100">
        <div class="card-header">
            <h4 class="card-title mb-0">🚀 Performance & Scalability</h4>
        </div>
        <div class="card-body">
            <ul class="list-unstyled">
                <li class="mb-2"><strong>⚡ Fast Loading:</strong> Optimized static assets and caching</li>
                <li class="mb-2"><strong>📊 Efficient Processing:</strong> Incremental data updates</li>
                <li class="mb-2"><strong>🔄 Auto-Scaling:</strong> Self-expanding system architecture</li>
                <li class="mb-2"><strong>💾 Data Optimization:</strong> Compressed JSON data delivery</li>
                <li class="mb-2"><strong>🌐 CDN Ready:</strong> Static site deployment optimized</li>
                <li class="mb-2"><strong>📱 Cross-Platform:</strong> Universal browser compatibility</li>
            </ul>
        </div>
    </div>
</div>
</div>

<hr class="section-divider">

<!-- Use Cases & Applications -->
<div class="card feature-card mb-5">
    <div class="card-header bg-success text-white">
        <h3 class="card-title mb-0">🎯 Use Cases & Applications</h3>
    </div>
    <div class="card-body">
        <div class="stats-highlight mb-4">
            <h5 class="mb-3">👥 Target Audiences</h5>
            <div class="row">
                <div class="col-md-6">
                    <ul class="list-unstyled">
                        <li class="mb-2">✓ <strong>Security Teams:</strong> Threat landscape analysis and risk
                            assessment</li>
                        <li class="mb-2">✓ <strong>Researchers:</strong> Academic studies and statistical analysis</li>
                    </ul>
                </div>
                <div class="col-md-6">
                    <ul class="list-unstyled">
                        <li class="mb-2">✓ <strong>Organizations:</strong> Enterprise risk management and compliance
                        </li>
                        <li class="mb-2">✓ <strong>Analysts:</strong> Market intelligence and trend reporting</li>
                    </ul>
                </div>
            </div>
        </div>

        <div class="row mb-4">
            <div class="col-lg-3 mb-4">
                <div class="card h-100 border-0 bg-light">
                    <div class="card-body">
                        <h5 class="card-title">🛡️ Security Teams</h5>
                        <ul class="list-unstyled">
                            <li class="mb-2"><strong>Threat Analysis:</strong> Landscape monitoring</li>
                            <li class="mb-2"><strong>Risk Assessment:</strong> Vulnerability trends</li>
                            <li class="mb-0"><strong>Posture Evaluation:</strong> Security metrics</li>
                        </ul>
                    </div>
                </div>
            </div>
            <div class="col-lg-3 mb-4">
                <div class="card h-100 border-0 bg-light">
                    <div class="card-body">
                        <h5 class="card-title">🔬 Researchers</h5>
                        <ul class="list-unstyled">
                            <li class="mb-2"><strong>Academic Research:</strong> Vulnerability studies</li>
                            <li class="mb-2"><strong>Statistical Analysis:</strong> Data projects</li>
                            <li class="mb-0"><strong>Publications:</strong> Data sourcing</li>
                        </ul>
                    </div>
                </div>
            </div>
            <div class="col-lg-3 mb-4">
                <div class="card h-100 border-0 bg-light">
                    <div class="card-body">
                        <h5 class="card-title">🏢 Organizations</h5>
                        <ul class="list-unstyled">
                            <li class="mb-2"><strong>Risk Management:</strong> Enterprise security</li>
                            <li class="mb-2"><strong>Compliance:</strong> Reporting requirements</li>
                            <li class="mb-0"><strong>Vendor Assessment:</strong> Technology analysis</li>
                        </ul>
                    </div>
                </div>
            </div>
            <div class="col-lg-3 mb-4">
                <div class="card h-100 border-0 bg-light">
                    <div class="card-body">
                        <h5 class="card-title">📊 Analysts</h5>
                        <ul class="list-unstyled">
                            <li class="mb-2"><strong>Market Intelligence:</strong> Industry insights</li>
                            <li class="mb-2"><strong>Competitive Analysis:</strong> Trend reporting</li>
                            <li class="mb-0"><strong>Data-Driven:</strong> Strategic insights</li>
                        </ul>
                    </div>
                </div>
            </div>
        </div>
    </div>
</div>



<!-- Contact & Support -->
<div class="card feature-card mb-5">
    <div class="card-header bg-primary text-white">
        <h3 class="card-title mb-0">📞 Contact & Support</h3>
    </div>
    <div class="card-body">
        <div class="stats-highlight mb-4">
            <h5 class="mb-3">🌐 Community Platform</h5>
            <div class="row">
                <div class="col-md-6">
                    <ul class="list-unstyled">
                        <li class="mb-2">✓ <strong>Open Platform:</strong> Serving the cybersecurity community</li>
                        <li class="mb-2">✓ <strong>Operational Status:</strong> Continuously updated</li>
                    </ul>
                </div>
                <div class="col-md-6">
                    <ul class="list-unstyled">
                        <li class="mb-2">✓ <strong>6-hour Updates:</strong> Fresh data every cycle</li>
                        <li class="mb-2">✓ <strong>Community Driven:</strong> Feedback welcome</li>
                    </ul>
                </div>
            </div>
        </div>

        <div class="row mb-4">
            <div class="col-lg-6 mb-4">
                <div class="card h-100 border-0 bg-light">
                    <div class="card-body">
                        <h5 class="card-title">💬 Community & Support</h5>
                        <p class="mb-3">CVEDB is an open platform designed to serve the cybersecurity community. The
                            platform welcomes feedback, suggestions, and collaboration opportunities.</p>
                        <ul class="list-unstyled">
                            <li class="mb-2"><strong>GitHub Repository:</strong> <a
                                    href="https://github.com/cvedbs/cvedb.github.io" target="_blank"
                                    class="text-decoration-none">cvedbs/cvedb.github.io</a></li>
                            <li class="mb-2"><strong>Issues & Feedback:</strong> <a
                                    href="https://github.com/cvedbs/cvedb.github.io/issues" target="_blank"
                                    class="text-decoration-none">Report Issues</a></li>
                            <li class="mb-0"><strong>Status:</strong> Operational with 6-hour updates</li>
                        </ul>
                    </div>
                </div>
            </div>
            <div class="col-lg-6 mb-4">
                <div class="card h-100 border-0 bg-light">
                    <div class="card-body">
                        <h5 class="card-title">🤝 Contributing</h5>
                        <p class="mb-3">Interested in contributing to CVEDB? The platform continuously seeks ways to
                            improve functionality and expand analytical capabilities.</p>
                        <ul class="list-unstyled">
                            <li class="mb-2"><strong>Pull Requests:</strong> <a
                                    href="https://github.com/cvedbs/cvedb.github.io/pulls" target="_blank"
                                    class="text-decoration-none">Submit PRs</a></li>
                            <li class="mb-2"><strong>Discussions:</strong> <a
                                    href="https://github.com/cvedbs/cvedb.github.io/discussions" target="_blank"
                                    class="text-decoration-none">Join Discussions</a></li>
                            <li class="mb-2"><strong>Documentation:</strong> <a
                                    href="https://github.com/cvedbs/cvedb.github.io/blob/main/README.md" target="_blank"
                                    class="text-decoration-none">View README</a></li>
                            <li class="mb-0"><strong>License:</strong> <a
                                    href="https://github.com/cvedbs/cvedb.github.io/blob/main/LICENSE" target="_blank"
                                    class="text-decoration-none">Open Source</a></li>
                        </ul>
                    </div>
                </div>
            </div>
        </div>

        <div class="alert alert-info mt-4"
            style="background-color: rgba(13, 110, 253, 0.1); border: 1px solid rgba(13, 110, 253, 0.2); border-radius: 0.5rem;">
            <h6 class="alert-heading">🚀 Automated Intelligence Platform</h6>
            <p class="mb-0">CVEDB operates on a fully automated infrastructure that ensures continuous data
                availability and seamless expansion. The system is engineered to automatically incorporate new
                vulnerability data as it becomes available, requiring zero manual intervention for ongoing operations.
            </p>
        </div>
    </div>
</div>

<!-- Add bottom spacing -->
<div class="mb-5"></div>
{% endblock %}<|MERGE_RESOLUTION|>--- conflicted
+++ resolved
@@ -78,12 +78,8 @@
                 <div style="width: 60px; height: 3px; background: #0d6efd; margin: 0 auto; border-radius: 2px;"></div>
             </div>
             <p class="lead mb-4" style="font-size: 1.1rem; line-height: 1.7; color: #495057; font-weight: 400;">CVEDB
-                embodies <a href="https://cvedbs.net" target="_blank" class="fw-bold text-decoration-none"
-<<<<<<< HEAD
+                embodies <a href="cvedb.github.io" target="_blank" class="fw-bold text-decoration-none"
                     style="color: #0d6efd;">CVEDB'</a> core mission of transforming overwhelming vulnerability data
-=======
-                    style="color: #0d6efd;">RogoLabs'</a> core mission of transforming overwhelming vulnerability data
->>>>>>> 17946d44
                 into clear, actionable intelligence that security teams can actually use.</p>
             <p class="mb-0" style="font-size: 1rem; line-height: 1.6; color: #6c757d;">Built on the principle that the
                 best security happens when practical tools are shared freely with the community, this platform cuts
